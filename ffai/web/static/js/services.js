--- conflicted
+++ resolved
@@ -234,18 +234,16 @@
             "SUCCESSFUL_TAKE_ROOT": "<player> passed a <b>take root</b> roll.",
             "FAILED_TAKE_ROOT": "<player> failed a <b>take root</b> roll.",
             "STAND_UP": "<player> stood up.",
-<<<<<<< HEAD
             "FAILED_STAND_UP": "<player> failed to stand up",
             "FAILED_JUMP_UP": "<player> failed to jump up", 
-            "SUCCESSFUL_HYPNOTIC_GAZE": "<player> successfully <b>hypnotized</b> <opp_player>", 
-            "FAILED_HYPNOTIC_GAZE": "<player> failed to <b>hypnotize</b> <opp_player>"
-=======
             "FAILED_STAND_UP": "<player> failed to stand up.",
             "FAILED_JUMP_UP": "<player> failed to jump up.",
             "ACTION_SELECT_DIE": "",
             "SUCCESSFUL_BRIBE": "<team> used a bribe <b>successfully.",
             "FAILED_BRIBE": "<team> used a bribe <b>unsuccessfully.",
->>>>>>> 6e7be27e
+            "SUCCESSFUL_HYPNOTIC_GAZE": "<player> successfully <b>hypnotized</b> <opp_player>", 
+            "FAILED_HYPNOTIC_GAZE": "<player> failed to <b>hypnotize</b> <opp_player>"
+          
         },
         log_timouts: {
             'GAME_STARTED': 100,
