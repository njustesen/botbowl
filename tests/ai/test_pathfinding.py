from tests.util import Square, get_game_turn, Skill
import pytest

import ffai.core.pathfinding.python_pathfinding as python_pathfinding
pathfinding_modules_to_test = [python_pathfinding]

# We only test the cython pathfindng module if it exists. Otherwise half of the tests fail.
# This way only test_compare_cython_python_paths() fails because it explicitly uses cython pf module.
try:
    import ffai.core.pathfinding.cython_pathfinding as cython_pathfinding
    pathfinding_modules_to_test.append(cython_pathfinding)
except ImportError:
    cython_pathfinding = None #this will make the cython vs. python compare test fail.

PROP_PRECISION = 0.000000001


@pytest.mark.parametrize("pf", pathfinding_modules_to_test)
def test_neighbors(pf):
    game = get_game_turn(empty=True)
    player = game.get_reserves(game.state.home_team)[0]
    position = Square(5, 5)
    game.put(player, position)
    for neighbor in game.get_adjacent_squares(position):
        path = pf.get_safest_path(game, player, neighbor)
        assert len(path) == 1 and path.steps[0] == neighbor
        assert path.prob == 1.0


@pytest.mark.parametrize("pf", pathfinding_modules_to_test)
def test_out_of_bounds(pf):
    game = get_game_turn(empty=True)
    player = game.get_reserves(game.state.home_team)[0]
    position = Square(1, 1)
    game.put(player, position)
    for neighbor in game.get_adjacent_squares(position):
        if game.is_out_of_bounds(neighbor):
            path = pf.get_safest_path(game, player, neighbor)
            assert path is None


@pytest.mark.parametrize("pf", pathfinding_modules_to_test)
def test_gfi(pf):
    game = get_game_turn(empty=True)
    player = game.get_reserves(game.state.home_team)[0]
    position = Square(5, 5)
    game.put(player, position)
    for gfis in [0, 1, 2]:
        moves = player.get_ma() + gfis
        target = Square(position.x + moves, position.y)
        path = pf.get_safest_path(game, player, target)
        assert len(path.steps) == moves and path.steps[-1] == target
        assert path.prob == (5 / 6) ** gfis


skills_and_rerolls_perms = [
    (True, True),
    (True, False),
    (False, True),
    (False, False)
]


@pytest.mark.parametrize("pf", pathfinding_modules_to_test)
@pytest.mark.parametrize("skills_and_rerolls", skills_and_rerolls_perms)
def test_get_safest_path(skills_and_rerolls, pf):
    game = get_game_turn(empty=True)
    player = game.get_reserves(game.state.home_team)[0]
    position = Square(1, 1)
    game.put(player, position)
    skill, reroll = skills_and_rerolls
    if skill:
        player.extra_skills = [Skill.SURE_FEET]
    for y in range(game.arena.height):
        for x in range(game.arena.width):
            square = Square(x, y)
            if position != square and not game.is_out_of_bounds(square):
                if position.distance(square) != player.get_ma() + 2:
                    continue
                    # TODO: REMOVE
                path = pf.get_safest_path(game, player, square, allow_team_reroll=reroll)
                if position.distance(square) > player.get_ma() + 2:
                    assert path is None
                else:
                    p = 5 / 6
                    if position.distance(square) == player.get_ma() + 2:
                        p_clean = p * p
                        p_reroll_one = (p * (1 - p) * p)
                        p_reroll_both = (1 - p) * p * (1 - p) * p
                        if reroll and not skill or not reroll and skill:
                            p = p_clean + p_reroll_one * 2
                        elif reroll and skill:
                            p = p_clean + p_reroll_one * 2 + p_reroll_both
                        else:
                            p = p_clean
                        assert path is not None
                        assert path.prob == pytest.approx(p, PROP_PRECISION)
                    elif position.distance(square) == player.get_ma() + 1:
                        assert path is not None
                        if reroll or skill:
                            p = p + (1 - p) * p
                        assert path.prob == pytest.approx(p, PROP_PRECISION)
                    else:
                        assert path is not None
                        p = 1.0
                        assert path.prob == p


@pytest.mark.parametrize("pf", pathfinding_modules_to_test)
def test_invalid_path(pf):
    game = get_game_turn(empty=True)
    player = game.get_reserves(game.state.home_team)[0]
    position = Square(1, 1)
    game.put(player, position)
    target_a = Square(12, 12)
    path = pf.get_safest_path(game, player, target_a)
    assert path is None


@pytest.mark.parametrize("pf", pathfinding_modules_to_test)
def test_avoid_path(pf):
    game = get_game_turn(empty=True)
    player = game.get_reserves(game.state.home_team)[0]
    position = Square(1, 8)
    game.put(player, position)
    opp = game.get_reserves(game.state.away_team)[0]
    opp_position = Square(3, 8)
    game.put(opp, opp_position)
    target_a = Square(6, 8)
    path = pf.get_safest_path(game, player, target_a)
    assert path is not None
    assert len(path.steps) == 6
    assert path.prob == 1.0


@pytest.mark.parametrize("pf", pathfinding_modules_to_test)
@pytest.mark.parametrize("sure_feet", [True, False])
def test_sure_feet_over_ag4_dodge(sure_feet, pf):
    game = get_game_turn(empty=True)
    player = game.get_reserves(game.state.home_team)[0]
    player.role.ma = 4
    player.role.ag = 4
    if sure_feet:
        player.extra_skills = [Skill.SURE_FEET]
    game.put(player, Square(4, 1))
    opp1 = game.get_reserves(game.state.away_team)[0]
    game.put(opp1, Square(3, 3))
    opp2 = game.get_reserves(game.state.away_team)[1]
    game.put(opp2, Square(5, 3))
    target = Square(2, 4)
    path = pf.get_safest_path(game, player, target)
    assert path is not None
    if sure_feet:
        assert len(path.steps) == 5
        p = (5 / 6)
        assert path.prob == p + (1 - p) * p
    else:
        assert len(path.steps) == 4
        p = (5 / 6)
        assert path.prob == p


@pytest.mark.parametrize("pf", pathfinding_modules_to_test)
def test_dodge_needed_path_long(pf):
    game = get_game_turn(empty=True)
    player = game.get_reserves(game.state.home_team)[0]
    position = Square(1, 8)
    game.put(player, position)
    opp = game.get_reserves(game.state.away_team)[0]
    opp_position = Square(3, 8)
    game.put(opp, opp_position)
    target_a = Square(9, 8)
    path = pf.get_safest_path(game, player, position=target_a)
    assert path is not None
    assert len(path.steps) == 8
    assert path.prob == (4 / 6) * (5 / 6) * (5 / 6)


@pytest.mark.parametrize("pf", pathfinding_modules_to_test)
def test_path_to_endzone_home(pf):
    game = get_game_turn(empty=True)
    player = game.get_reserves(game.state.home_team)[0]
    player.role.ma = 6
    position = Square(4, 4)
    game.put(player, position)
    path = pf.get_safest_path_to_endzone(game, player)
    assert path is not None
    assert len(path) == 3


@pytest.mark.parametrize("pf", pathfinding_modules_to_test)
def test_path_to_endzone_away(pf):
    game = get_game_turn(empty=True)
    player = game.get_reserves(game.state.away_team)[0]
    player.role.ma = 6
    position = Square(23, 4)
    game.put(player, position)
    path = pf.get_safest_path_to_endzone(game, player)
    assert path is not None
    assert len(path) == 3


@pytest.mark.parametrize("pf", pathfinding_modules_to_test)
def test_all_paths(pf):
    game = get_game_turn(empty=True)
    player = game.get_reserves(game.state.away_team)[0]
    player.role.ma = 6
    position = Square(1, 1)
    game.put(player, position)
    paths = pf.get_all_paths(game, player)
    assert paths is not None
    assert len(paths) == ((player.num_moves_left() + 1) * (player.num_moves_left() + 1)) - 1


<<<<<<< HEAD
@pytest.mark.parametrize("pf", pathfinding_modules_to_test)
def test_all_blitz_paths(pf):
=======
def test_blitz_action_type_is_block():
    game = get_game_turn()
    game.config.pathfinding_enabled = True
    team = game.get_agent_team(game.actor)
    player = game.get_players_on_pitch(team=team)[0]
    player.role.ma = 16
    game.step(Action(ActionType.START_BLITZ, player=player))
    assert np.sum([len(action.positions) for action in game.get_available_actions() if action.action_type == ActionType.BLOCK]) == 11


def test_handoff_action_type_is_handoff():
    game = get_game_turn()
    game.config.pathfinding_enabled = True
    team = game.get_agent_team(game.actor)
    player = game.get_players_on_pitch(team=team)[0]
    game.move(game.get_ball(), player.position)
    game.get_ball().is_carried = True
    player.role.ma = 16
    game.step(Action(ActionType.START_HANDOFF, player=player))
    assert np.sum([len(action.positions) for action in game.get_available_actions() if action.action_type == ActionType.HANDOFF]) == 10


def test_handoff_action_type_is_foul():
    game = get_game_turn()
    game.config.pathfinding_enabled = True
    team = game.get_agent_team(game.actor)
    player = game.get_players_on_pitch(team=team)[0]
    game.move(game.get_ball(), player.position)
    game.get_ball().carried = True
    player.role.ma = 16
    for opp_player in game.get_players_on_pitch(team=game.get_opp_team(team)):
        opp_player.state.up = False
    game.step(Action(ActionType.START_FOUL, player=player))
    assert np.sum([len(action.positions) for action in game.get_available_actions() if action.action_type == ActionType.FOUL]) == 11


def test_blitz_action_type_is_block_with_stab():
    game = get_game_turn()
    game.config.pathfinding_enabled = True
    team = game.get_agent_team(game.actor)
    player = game.get_players_on_pitch(team=team)[0]
    player.role.ma = 16
    player.role.skills = [Skill.STAB]
    game.step(Action(ActionType.START_BLITZ, player=player))
    assert len([action.action_type for action in game.get_available_actions() if action.action_type == ActionType.BLOCK]) == 1
    assert len([action.action_type for action in game.get_available_actions() if action.action_type == ActionType.STAB]) == 1


def test_all_blitz_paths_one():
>>>>>>> d66690f8
    game = get_game_turn(empty=True)
    player = game.get_reserves(game.state.away_team)[0]
    player.role.ma = 6
    game.put(player, Square(1, 1))
    opp_player = game.get_reserves(game.state.home_team)[0]
    game.put(opp_player, Square(3, 3))
    paths = pf.get_all_paths(game, player, blitz=True)
    assert paths is not None
    blitz_paths = [path for path in paths if path.block_dice is not None]
    assert len(blitz_paths) == 1


@pytest.mark.parametrize("pf", pathfinding_modules_to_test)
def test_all_blitz_paths_two(pf):
    game = get_game_turn(empty=True)
    player = game.get_reserves(game.state.away_team)[0]
    player.role.ma = 6
    game.put(player, Square(1, 1))
    opp_player = game.get_reserves(game.state.home_team)[0]
    game.put(opp_player, Square(3, 3))
    opp_player = game.get_reserves(game.state.home_team)[1]
    game.put(opp_player, Square(4, 3))
    paths = pf.get_all_paths(game, player, blitz=True)
    assert paths is not None
    blitz_paths = [path for path in paths if path.block_dice is not None]
    assert len(blitz_paths) == 2


@pytest.mark.parametrize("pf", pathfinding_modules_to_test)
def test_handoff_after_gfi(pf):
    game = get_game_turn(empty=True)
    player = game.get_reserves(game.state.away_team)[0]
    player.role.ma = 6
    player.state.moves = 8
    game.put(player, Square(1, 1))
    other_player = game.get_reserves(game.state.away_team)[1]
    game.put(other_player, Square(2, 2))
    pathfinder = pf.Pathfinder(game,
                               player,
                               can_handoff=True)
    paths = pathfinder.get_paths()
    assert len(paths) == 1
    assert len(paths[0].steps) == 1
    assert paths[0].steps[0] == other_player.position


@pytest.mark.parametrize("pf", pathfinding_modules_to_test)
def test_foul_after_gfi(pf):
    game = get_game_turn(empty=True)
    player = game.get_reserves(game.state.away_team)[0]
    player.role.ma = 6
    player.state.moves = 8
    game.put(player, Square(1, 1))
    opp_player = game.get_reserves(game.state.home_team)[0]
    opp_player.state.up = False
    game.put(opp_player, Square(2, 2))
    pathfinder = pf.Pathfinder(game,
                               player,
                               can_foul=True)
    paths = pathfinder.get_paths()
    assert len(paths) == 1
    assert len(paths[0].steps) == 1
    assert paths[0].steps[0] == opp_player.position


@pytest.mark.parametrize("pf", pathfinding_modules_to_test)
def test_foul(pf):
    game = get_game_turn(empty=True)
    player = game.get_reserves(game.state.away_team)[0]
    player.role.ma = 1
    game.put(player, Square(1, 1))

    opp_player_1 = game.get_reserves(game.state.home_team)[0]
    opp_player_1.state.up = False
    opp_position_1 = Square(1, 2)
    game.put(opp_player_1, opp_position_1)

    opp_player_2 = game.get_reserves(game.state.home_team)[1]
    opp_player_2.state.up = False
    opp_position_2 = Square(1, 3)
    game.put(opp_player_2, opp_position_2)

    pathfinder = pf.Pathfinder(game,
                               player,
                               directly_to_adjacent=True,
                               can_foul=True,
                               trr=False)
    paths = pathfinder.get_paths()
    total_fouls = 0
    for path in paths:
        fouls = 0
        for step in path.steps:
            if step in [opp_position_1, opp_position_2]:
                fouls += 1
                assert step == path.steps[-1]
        assert fouls <= 1
        total_fouls += fouls
    assert total_fouls == 2


@pytest.mark.parametrize("pf", pathfinding_modules_to_test)
def test_handoff(pf):
    game = get_game_turn(empty=True)
    player = game.get_reserves(game.state.away_team)[0]
    player.role.ma = 1
    game.move(game.get_ball(), player.position)
    game.put(player, Square(1, 1))
    game.get_ball().is_carried = True
    teammate_1 = game.get_reserves(game.state.away_team)[1]
    teammate_position_1 = Square(1, 2)
    game.put(teammate_1, teammate_position_1)
    teammate_2 = game.get_reserves(game.state.away_team)[2]
    teammate_position_2 = Square(1, 3)
    game.put(teammate_2, teammate_position_2)

    pathfinder = pf.Pathfinder(game,
                               player,
                               directly_to_adjacent=True,
                               can_handoff=True,
                               trr=False)

    paths = pathfinder.get_paths()
    total_handoffs = 0
    for path in paths:
        handoffs = 0
        for step in path.steps:
            if step in [teammate_position_1, teammate_position_2]:
                handoffs += 1
                assert step == path.steps[-1]
        assert handoffs <= 1
        total_handoffs += handoffs
    assert total_handoffs == 2


def test_compare_cython_python_paths():
    """
    This test compares paths calculated by cython and python. They should be same
    However, it does not compare every individual step, only destination, probability and path length.
    """
    assert hasattr(cython_pathfinding, 'Pathfinder'), 'Cython pathfinding was not imported'
    game = get_game_turn(empty=True)
    player = game.get_reserves(game.state.away_team)[0]

    player.extra_skills.append(Skill.DODGE)
    player.extra_skills.append(Skill.SURE_FEET)

    player.role.ma = 7
    position = Square(7, 7)
    game.put(player, position)

    for sq in [Square(8, 8), Square(5, 7), Square(8, 5)]:
        opp_player = game.get_reserves(game.state.home_team)[0]
        game.put(opp_player, sq)

    game.move(game.get_ball(), Square(9, 9))
    game.get_ball().is_carried = False

    cython_paths = cython_pathfinding.Pathfinder(game, player, trr=True).get_paths()
    python_paths = python_pathfinding.Pathfinder(game, player, directly_to_adjacent=True, trr=True).get_paths()

    def create_path_str_to_compare(path):
        return f"({path.steps[-1].x}, {path.steps[-1].y}) p={path.prob:.5f} len={len(path.steps)}"

    def create_path_str_to_debug(path):
        """ Only used for debugging, see below """
        return "->".join([f"({step.x}, {step.y})" for step in path.steps]) + f"rolls={path.rolls}"

    for python_path, cython_path in zip(python_paths, cython_paths):
        python_str = create_path_str_to_compare(python_path)
        cython_str = create_path_str_to_compare(cython_path)
        assert python_str == cython_str

        # Uncomment this when debugging. And comment the assertion above
        # if python_str != cython_str:
        #    print(f"slow = {python_str} \n {create_path_string(python_str)}")
        #    print(f"fast = {cython_str} \n {create_path_string(cython_str)}")<|MERGE_RESOLUTION|>--- conflicted
+++ resolved
@@ -1,6 +1,6 @@
-from tests.util import Square, get_game_turn, Skill
+from tests.util import Square, get_game_turn, Skill, Action, ActionType
 import pytest
-
+import numpy as np
 import ffai.core.pathfinding.python_pathfinding as python_pathfinding
 pathfinding_modules_to_test = [python_pathfinding]
 
@@ -10,7 +10,7 @@
     import ffai.core.pathfinding.cython_pathfinding as cython_pathfinding
     pathfinding_modules_to_test.append(cython_pathfinding)
 except ImportError:
-    cython_pathfinding = None #this will make the cython vs. python compare test fail.
+    cython_pathfinding = None  # this will make the cython vs. python compare test fail.
 
 PROP_PRECISION = 0.000000001
 
@@ -212,10 +212,6 @@
     assert len(paths) == ((player.num_moves_left() + 1) * (player.num_moves_left() + 1)) - 1
 
 
-<<<<<<< HEAD
-@pytest.mark.parametrize("pf", pathfinding_modules_to_test)
-def test_all_blitz_paths(pf):
-=======
 def test_blitz_action_type_is_block():
     game = get_game_turn()
     game.config.pathfinding_enabled = True
@@ -265,7 +261,6 @@
 
 
 def test_all_blitz_paths_one():
->>>>>>> d66690f8
     game = get_game_turn(empty=True)
     player = game.get_reserves(game.state.away_team)[0]
     player.role.ma = 6
