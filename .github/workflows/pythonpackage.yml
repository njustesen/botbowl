--- conflicted
+++ resolved
@@ -20,11 +20,7 @@
     - name: Install dependencies
       run: |
         python -m pip install --upgrade pip
-<<<<<<< HEAD
-        pip install .
-=======
         pip install . 
->>>>>>> 76b671f9
     - name: Lint with flake8
       run: |
         pip install flake8
