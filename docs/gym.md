--- conflicted
+++ resolved
@@ -16,7 +16,6 @@
 4. 'available-action-types': a one-hot vector describing which actions types that are available.
 
 ### Observation: 'board'
-<<<<<<< HEAD
 The default feature layers in obs['board'] are:
 
 0. OccupiedLayer()
@@ -48,58 +47,9 @@
 26. SkillLayer(Skill.CATCH)
 27. SkillLayer(Skill.PASS)
 
-Custom layers can be implemented like this:
-=======
-The 'board' part contains the following list of 2D-feature layers:
-
-0. ```OccupiedLayer()```
-1. ```OwnPlayerLayer()```
-2. ```OppPlayerLayer()```
-3. ```OwnTackleZoneLayer()```
-4. ```OppTackleZoneLayer()```
-5. ```UpLayer()```
-6. ```StunnedLayer()```
-7. ```UsedLayer()```
-10. ```RollProbabilityLayer()```
-11. ```BlockDiceLayer()```
-12. ```ActivePlayerLayer()```
-13. ```TargetPlayerLayer()```
-14. ```MALayer()```
-15. ```STLayer()```
-16. ```AGLayer()```
-17. ```AVLayer()```
-18. ```MovemenLeftLayer()```
-19. ```BallLayer()```
-20. ```OwnHalfLayer()```
-21. ```OwnTouchdownLayer()```
-22. ```OppTouchdownLayer()```
-23. ```SkillLayer(Skill.BLOCK)```
-24. ```SkillLayer(Skill.DODGE)```
-25. ```SkillLayer(Skill.SURE_HANDS)```
-26. ```SkillLayer(Skill.CATCH)```
-27. ```SkillLayer(Skill.PASS)```
-28. ```AvailablePositionLayer(ActionType.PLACE_BALL)```
-29. ```AvailablePositionLayer(ActionType.PUSH)```
-30. ```AvailablePositionLayer(ActionType.FOLLOW_UP)```
-31. ```AvailablePositionLayer(ActionType.MOVE)```
-32. ```AvailablePositionLayer(ActionType.BLOCK)```
-33. ```AvailablePositionLayer(ActionType.PASS)```
-34. ```AvailablePositionLayer(ActionType.FOUL)```
-35. ```AvailablePositionLayer(ActionType.HANDOFF)```
-36. ```AvailablePositionLayer(ActionType.LEAP)```
-37. ```AvailablePositionLayer(ActionType.STAB)```
-38. ```AvailablePositionLayer(ActionType.SELECT_PLAYER)```
-39. ```AvailablePositionLayer(ActionType.START_MOVE)```
-40. ```AvailablePositionLayer(ActionType.START_BLOCK)```
-41. ```AvailablePositionLayer(ActionType.START_BLITZ)```
-42. ```AvailablePositionLayer(ActionType.START_PASS)```
-43. ```AvailablePositionLayer(ActionType.START_FOUL)```
-44. ```AvailablePositionLayer(ActionType.START_HANDOFF)```
-
 A layer is a 2-D array of scalars in [0,1] with the size of the board including __crowd__ padding. Some layers have binary values, e.g. indicating whether a square is occupied by player (```OccupiedLayer()```), a standing player (```UpLayer()```), or a player with the __Block__ skill (```SkillLayer(Skill.BLOCK)```). Other layers contain normalized values such as ```OwnTackleZoneLayer()``` that represents the number of frendly tackle zones squares are covered by divided by 8, or ```MALayer()``` where the values are equal to the movement allowence of players divided by 10.
 
 FfAI environments have the above 45 layers by defaults. Custom layers can, however, be implemented by implementing the ```FeatureLayer```:
->>>>>>> 8fd25a7a
 
 ```python
 from ffai.ai import FeatureLayer
@@ -117,22 +67,14 @@
         return "expensive players"
 ```
 
-<<<<<<< HEAD
-and added to the environment's feature layers:
-=======
 Layers can then be added to an environment like this this:
->>>>>>> 8fd25a7a
 
 ```python
 env.layers.append(MyCustomLayer())
 ```
 
-<<<<<<< HEAD
-To visualize the feature layers, use the feature_layers option when calling render:
-
-=======
 To visualize the feature layers, use the ```feature_layers``` option when calling ```render()```:
->>>>>>> 8fd25a7a
+
 ```python
 env.render(feature_layers=True)
 ```
@@ -196,7 +138,6 @@
 Some values are boolean, either 0 or 1, while others are normalized.
 
 ### Observation: 'procedure'
-<<<<<<< HEAD
 The 19 procedures represented in the one-hot vector obs['procedure'] are:
 
 0. StartGame
@@ -262,9 +203,8 @@
 35. ActionType.SETUP_FORMATION_SPREAD
 36. ActionType.SETUP_FORMATION_ZONE
 
-Actions are instantiated and used like this:
-=======
-The 'procedure' part of the observation contains a one-hot vector with 16 values represeinting which procedures the game is in:
+### Observation: 'procedure'
+The 'procedure' part of the observation contains a one-hot vector with 16 values representing which procedures the game is in:
 
 0. ```StartGame```
 1. ```CoinTossFlip```
@@ -283,7 +223,7 @@
 14. ```Interception```
 15. ```Reroll```
 
-### Observation: available-action-types' Action Types
+### Observation: 'available-action-types'
 The 'available-action-types' part of the observation contains a one-hot vector describing which action types that are currently available.
 
 0. ```ActionType.START_GAME```
@@ -329,7 +269,6 @@
 
 ## Actions
 To take an action, the step function must be called with an Action instance that contains an action type and a position if needed. See the list above whether an actions needs a position. Actions are instantiated and used like this:
->>>>>>> 8fd25a7a
 
 ```python
 action = {
@@ -355,31 +294,19 @@
 'round': {int},
 'ball_progression': {int}
 ```
-<<<<<<< HEAD
-
-These values are commulative, such that 'cas_inflicted' refers to the total number of casualties inflicted by the team.
-=======
+
 These values are commulative, such that 'cas_inflicted' refers to the total number of casualties inflicted by the team in the game. Another way to detect events is looking at ```env.game.state.reports```.
->>>>>>> 8fd25a7a
 
 ## Environments
 FFAI comes with five environments with various difficulty:
-<<<<<<< HEAD
-* FFAI-v2: 11 players on a 26x15 pitch (traditional size)
-* FFAI-7-v2: 7 players on a 20x11 pitch
-* FFAI-5-v2: 5 players on a 16x8 pitch
-* FFAI-3-v2: 3 players on a 12x5 pitch
-* FFAI-1-v2: 1 player on a 4x3 pitch
-=======
+
 - **FFAI-v2:** 11 players on a 26x15 pitch (traditional size)
 - **FFAI-7-v2:** 7 players on a 20x11 pitch
 - **FFAI-5-v2:** 5 players on a 16x8 pitch
 - **FFAI-3-v2:** 3 players on a 12x5 pitch
-- **FFAI-1-v:** 1 player on a 4x3 pitch
+- **FFAI-1-v2:** 1 player on a 4x3 pitch
 
 ![A rendering of __FFAI-3-v2__.](screenshots/gym_3.png?raw=true "A rendering of __FFAI-3-v2__.")
->>>>>>> 8fd25a7a
-
 
 ## Explore the Observation Space
 Try running [examples/gym.py](examples/gym.py) while debugging in your favorite IDE (e.g. [PyCharm](https://www.jetbrains.com/pycharm/)). Set a break point in the line where the step function is called and investigate the obs object. If you run with the rendering enabled it is easier to analyze the values in the feature layers.
